--- conflicted
+++ resolved
@@ -501,7 +501,7 @@
           );
           lastAudioLogTime = now;
         }
-<<<<<<< HEAD
+
         
         // ✅ CRITICAL FIX: Copy buffer before emitting!
         // audiotee reuses the same buffer for performance, so we must copy it
@@ -513,12 +513,6 @@
         // Emit audio data directly - already in correct format (Int16, mono, 16kHz)!
         logger.debug(`Emitting audio-data event (chunk ${audioDataCount})`);
         this.emit('audio-data', bufferCopy);
-=======
-
-        // Emit audio data directly - already in correct format (Int16, mono, 16kHz)!
-        logger.debug(`Emitting audio-data event (chunk ${audioDataCount})`);
-        this.emit("audio-data", data);
->>>>>>> f0686542
       });
 
       // Handle stderr (logs and events)
